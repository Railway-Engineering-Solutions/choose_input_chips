import 'dart:async';
import 'dart:math';

import 'package:flutter/material.dart';
import 'package:flutter/services.dart';
import 'package:flutter/foundation.dart' show kIsWeb;

import 'suggestions_box_controller.dart';
import 'text_cursor.dart';

typedef ChipsInputSuggestions<T> = FutureOr<List<T>> Function(String query);
typedef ChipSelected<T> = void Function(T data, bool selected);
typedef ChipsBuilder<T> = Widget Function(
    BuildContext context, ChipsInputState<T> state, T data);

const kObjectReplacementChar = 0xFFFD;

extension on TextEditingValue {
  String get normalCharactersText => String.fromCharCodes(
        text.codeUnits.where((ch) => ch != kObjectReplacementChar),
      );

  List<int> get replacementCharacters => text.codeUnits
      .where((ch) => ch == kObjectReplacementChar)
      .toList(growable: false);

  int get replacementCharactersCount => replacementCharacters.length;
}

class ChipsInput<T> extends StatefulWidget {
  const ChipsInput({
    Key? key,
    this.initialValue = const [],
    this.decoration = const InputDecoration(),
    this.enabled = true,
    required this.chipBuilder,
    required this.suggestionBuilder,
    required this.findSuggestions,
    required this.onChanged,
    this.maxChips,
    this.textStyle,
    this.suggestionsBoxMaxHeight,
    this.inputType = TextInputType.text,
    this.textOverflow = TextOverflow.clip,
    this.obscureText = false,
    this.autocorrect = true,
    this.actionLabel,
    this.inputAction = TextInputAction.done,
    this.keyboardAppearance = Brightness.light,
    this.textCapitalization = TextCapitalization.none,
    this.autofocus = false,
    this.allowChipEditing = false,
    this.focusNode,
    this.initialSuggestions,
<<<<<<< HEAD
    this.showKeyboard = true,
=======
    this.suggestionsBoxElevation = 0,
    this.suggestionsBoxDecoration = const BoxDecoration(),
>>>>>>> 03cae70e
  })  : assert(maxChips == null || initialValue.length <= maxChips),
        super(key: key);

  final InputDecoration decoration;
  final TextStyle? textStyle;
  final bool enabled;
  final ChipsInputSuggestions<T> findSuggestions;
  final ValueChanged<List<T>> onChanged;
  final ChipsBuilder<T> chipBuilder;
  final ChipsBuilder<T> suggestionBuilder;
  final List<T> initialValue;
  final int? maxChips;
  final double? suggestionsBoxMaxHeight;
  final TextInputType inputType;
  final TextOverflow textOverflow;
  final bool obscureText;
  final bool autocorrect;
  final String? actionLabel;
  final TextInputAction inputAction;
  final Brightness keyboardAppearance;
  final bool autofocus;
  final bool allowChipEditing;
<<<<<<< HEAD
  final FocusNode focusNode;
  final List<T> initialSuggestions;
  final bool showKeyboard;
=======
  final FocusNode? focusNode;
  final List<T>? initialSuggestions;
  final double suggestionsBoxElevation;
  final BoxDecoration suggestionsBoxDecoration;
>>>>>>> 03cae70e

  // final Color cursorColor;

  final TextCapitalization textCapitalization;

  @override
  ChipsInputState<T> createState() => ChipsInputState<T>();
}

class ChipsInputState<T> extends State<ChipsInput<T>>
    implements TextInputClient {
  Set<T> _chips = <T>{};
  List<T?>? _suggestions;
  final StreamController<List<T?>?> _suggestionsStreamController =
      StreamController<List<T>?>.broadcast();
  int _searchId = 0;
  TextEditingValue _value = const TextEditingValue();
  TextInputConnection? _textInputConnection;
  late SuggestionsBoxController _suggestionsBoxController;
  final _layerLink = LayerLink();
  final Map<T?, String> _enteredTexts = <T, String>{};

  TextInputConfiguration get textInputConfiguration => TextInputConfiguration(
        inputType: widget.inputType,
        obscureText: widget.obscureText,
        autocorrect: widget.autocorrect,
        actionLabel: widget.actionLabel,
        inputAction: widget.inputAction,
        keyboardAppearance: widget.keyboardAppearance,
        textCapitalization: widget.textCapitalization,
      );

  bool get _hasInputConnection =>
      _textInputConnection != null && _textInputConnection!.attached;

  bool get _hasReachedMaxChips =>
      widget.maxChips != null && _chips.length >= widget.maxChips!;

  FocusNode? _focusNode;
  FocusNode get _effectiveFocusNode =>
      widget.focusNode ?? (_focusNode ??= FocusNode());
  late FocusAttachment _nodeAttachment;

  RenderBox? get renderBox => context.findRenderObject() as RenderBox?;

  bool get _canRequestFocus => widget.enabled;

  @override
  void initState() {
    super.initState();
    _chips.addAll(widget.initialValue);
    // _focusAttachment = _focusNode.attach(context);
    _suggestions = widget.initialSuggestions
        ?.where((r) => !_chips.contains(r))
        .toList(growable: false);
    _suggestionsBoxController = SuggestionsBoxController(context);

    _effectiveFocusNode.addListener(_handleFocusChanged);
    _nodeAttachment = _effectiveFocusNode.attach(context);
    _effectiveFocusNode.canRequestFocus = _canRequestFocus;

    WidgetsBinding.instance.addPostFrameCallback((_) async {
      _initOverlayEntry();
      if (mounted && widget.autofocus) {
        FocusScope.of(context).autofocus(_effectiveFocusNode);
      }
    });
  }

  @override
  void dispose() {
    _closeInputConnectionIfNeeded();
    _effectiveFocusNode.removeListener(_handleFocusChanged);
    _focusNode?.dispose();
    _suggestionsStreamController.close();
    _suggestionsBoxController.close();
    super.dispose();
  }

  void _handleFocusChanged() {
    if (_focusNode.hasFocus) {
      if (widget.showKeyboard) {
        _openInputConnection();
      }
      _suggestionsBoxController.open();
    } else {
      _closeInputConnectionIfNeeded();
      _suggestionsBoxController.close();
    }
    if (mounted) {
      setState(() {
        /*rebuild so that _TextCursor is hidden.*/
      });
    }
  }

  void requestKeyboard() {
    if (_effectiveFocusNode.hasFocus) {
      _openInputConnection();
    } else {
      FocusScope.of(context).requestFocus(_effectiveFocusNode);
    }
  }

  void _initOverlayEntry() {
    _suggestionsBoxController.overlayEntry = OverlayEntry(
      builder: (context) {
        final size = renderBox!.size;
        final renderBoxOffset = renderBox!.localToGlobal(Offset.zero);
        final topAvailableSpace = renderBoxOffset.dy;
        final mq = MediaQuery.of(context);
        final bottomAvailableSpace = mq.size.height -
            mq.viewInsets.bottom -
            renderBoxOffset.dy -
            size.height;
        var suggestionBoxHeight = max(topAvailableSpace, bottomAvailableSpace);
        if (null != widget.suggestionsBoxMaxHeight) {
          suggestionBoxHeight =
              min(suggestionBoxHeight, widget.suggestionsBoxMaxHeight!);
        }
        final showTop = topAvailableSpace > bottomAvailableSpace;
        // print("showTop: $showTop" );
        final compositedTransformFollowerOffset =
            showTop ? Offset(0, -size.height) : Offset.zero;

        return StreamBuilder<List<T?>?>(
          stream: _suggestionsStreamController.stream,
          initialData: _suggestions,
          builder: (context, snapshot) {
            if (snapshot.hasData && snapshot.data!.isNotEmpty) {
              final suggestionsListView = Material(
                elevation: widget.suggestionsBoxElevation,
                child: ConstrainedBox(
                  constraints: BoxConstraints(
                    maxHeight: suggestionBoxHeight,
                  ),
                  child: DecoratedBox(
                    decoration: widget.suggestionsBoxDecoration,
                    child: ListView.builder(
                      shrinkWrap: true,
                      padding: EdgeInsets.zero,
                      itemCount: snapshot.data!.length,
                      itemBuilder: (BuildContext context, int index) {
                        return _suggestions != null
                            ? widget.suggestionBuilder(
                                context,
                                this,
                                _suggestions![index] as T,
                              )
                            : Container();
                      },
                    ),
                  ),
                ),
              );
              return Positioned(
                width: size.width,
                child: CompositedTransformFollower(
                  link: _layerLink,
                  showWhenUnlinked: false,
                  offset: compositedTransformFollowerOffset,
                  child: !showTop
                      ? suggestionsListView
                      : FractionalTranslation(
                          translation: const Offset(0, -1),
                          child: suggestionsListView,
                        ),
                ),
              );
            }
            return Container();
          },
        );
      },
    );
  }

  void selectSuggestion(T data) {
    if (!_hasReachedMaxChips) {
      setState(() => _chips = _chips..add(data));
      if (widget.allowChipEditing) {
        final enteredText = _value.normalCharactersText;
        if (enteredText.isNotEmpty) _enteredTexts[data] = enteredText;
      }
      _updateTextInputState(replaceText: true);
      setState(() => _suggestions = null);
      _suggestionsStreamController.add(_suggestions);
      if (_hasReachedMaxChips) _suggestionsBoxController.close();
      widget.onChanged(_chips.toList(growable: false));
    } else {
      _suggestionsBoxController.close();
    }
    widget.onChanged(_chips.toList(growable: false));
    if (!widget.showKeyboard) {
      _focusNode.unfocus();
    }
  }

  void deleteChip(T data) {
    if (widget.enabled) {
      setState(() => _chips.remove(data));
      if (_enteredTexts.containsKey(data)) _enteredTexts.remove(data);
      _updateTextInputState();
      widget.onChanged(_chips.toList(growable: false));
    }
  }

  void _openInputConnection() {
    if (!_hasInputConnection) {
      _textInputConnection = TextInput.attach(this, textInputConfiguration);
      _textInputConnection!.show();
      _updateTextInputState();
    } else {
      _textInputConnection?.show();
    }

    _scrollToVisible();
  }

  void _scrollToVisible() {
    Future.delayed(const Duration(milliseconds: 300), () {
      WidgetsBinding.instance.addPostFrameCallback((_) async {
        final renderBox = context.findRenderObject() as RenderBox;
        await Scrollable.of(context)
            ?.position
            .ensureVisible(renderBox)
            .then((_) async {
          WidgetsBinding.instance.addPostFrameCallback((_) {
            _suggestionsBoxController.overlayEntry?.markNeedsBuild();
          });
        });
      });
    });
  }

  void _onSearchChanged(String value) async {
    final localId = ++_searchId;
    final results = await widget.findSuggestions(value);
    if (_searchId == localId && mounted) {
      setState(() => _suggestions =
          results.where((r) => !_chips.contains(r)).toList(growable: false));
    }
    _suggestionsStreamController.add(_suggestions ?? []);
    if (!_suggestionsBoxController.isOpened && !_hasReachedMaxChips) {
      _suggestionsBoxController.open();
    }
  }

  void _closeInputConnectionIfNeeded() {
    if (_hasInputConnection) {
      _textInputConnection!.close();
      _textInputConnection = null;
    }
  }

  @override
  void updateEditingValue(TextEditingValue value) {
    //print("updateEditingValue FIRED with ${value.text}");
    // _receivedRemoteTextEditingValue = value;
    final oldTextEditingValue = _value;
    if (value.text != oldTextEditingValue.text) {
      setState(() => _value = value);
      if (value.replacementCharactersCount <
          oldTextEditingValue.replacementCharactersCount) {
        final removedChip = _chips.last;
        setState(() =>
            _chips = Set.of(_chips.take(value.replacementCharactersCount)));
        widget.onChanged(_chips.toList(growable: false));
        String? putText = '';
        if (widget.allowChipEditing && _enteredTexts.containsKey(removedChip)) {
          putText = _enteredTexts[removedChip]!;
          _enteredTexts.remove(removedChip);
        }
        _updateTextInputState(putText: putText);
      }
      _onSearchChanged(_value.normalCharactersText);
    }
  }

  void _updateTextInputState({bool replaceText = false, String putText = ''}) {
    if (replaceText || putText != '') {
      final updatedText =
          String.fromCharCodes(_chips.map((_) => kObjectReplacementChar)) +
              "${replaceText ? '' : _value.normalCharactersText}" +
              putText;
      setState(() {
        final textLength = updatedText.characters.length;
        final replacedLength = _chips.length;
        _value = _value.copyWith(
          text: updatedText,
          selection: TextSelection.collapsed(offset: textLength),
          composing: (Platform.isIOS || replacedLength == textLength)
              ? TextRange.empty
              : TextRange(
                  start: replacedLength,
                  end: textLength,
                ),
        );
      });
    }
    if (!kIsWeb) {
      _closeInputConnectionIfNeeded(); //Hack for #34 (https://github.com/danvick/flutter_chips_input/issues/34#issuecomment-684505282). TODO: Find permanent fix
    }
    _textInputConnection ??= TextInput.attach(this, textInputConfiguration);
    if (_textInputConnection?.attached ?? false) {
      _textInputConnection?.setEditingState(_value);
    }
    _textInputConnection?.show();
  }

  @override
  void performAction(TextInputAction action) {
    switch (action) {
      case TextInputAction.done:
      case TextInputAction.go:
      case TextInputAction.send:
      case TextInputAction.search:
        if (_suggestions?.isNotEmpty ?? false) {
          selectSuggestion(_suggestions!.first as T);
        } else {
          _effectiveFocusNode.unfocus();
        }
        break;
      default:
        _effectiveFocusNode.unfocus();
        break;
    }
  }

  @override
  void didChangeDependencies() {
    super.didChangeDependencies();
    _effectiveFocusNode.canRequestFocus = _canRequestFocus;
  }

  @override
  void performPrivateCommand(String action, Map<String, dynamic> data) {
    //TODO
  }

  @override
  void didUpdateWidget(covariant ChipsInput<T> oldWidget) {
    super.didUpdateWidget(oldWidget);
    _effectiveFocusNode.canRequestFocus = _canRequestFocus;
  }

  @override
  void updateFloatingCursor(RawFloatingCursorPoint point) {
    // print(point);
  }

  @override
  void connectionClosed() {
    //print('TextInputClient.connectionClosed()');
  }

  @override
  TextEditingValue get currentTextEditingValue => _value;

  @override
  void showAutocorrectionPromptRect(int start, int end) {}

  @override
  AutofillScope? get currentAutofillScope => null;

  @override
  Widget build(BuildContext context) {
    _nodeAttachment.reparent();
    final chipsChildren = _chips
        .map<Widget>((data) => widget.chipBuilder(context, this, data))
        .toList();

    final theme = Theme.of(context);

    chipsChildren.add(
      SizedBox(
        height: 30.0,
        child: Row(
          mainAxisSize: MainAxisSize.min,
          crossAxisAlignment: CrossAxisAlignment.center,
          children: <Widget>[
            Flexible(
              flex: 1,
              child: Text(
                _value.normalCharactersText,
                maxLines: 1,
                overflow: widget.textOverflow,
                style: widget.textStyle ??
                    theme.textTheme.subtitle1!.copyWith(height: 1.5),
              ),
            ),
            Flexible(
              flex: 0,
              child: TextCursor(resumed: _effectiveFocusNode.hasFocus),
            ),
          ],
        ),
      ),
    );

    return RawKeyboardListener(
      focusNode: _focusNode, // or FocusNode()
      onKey: (event) {
        final str = currentTextEditingValue.text;
        if (event.runtimeType.toString() == 'RawKeyDownEvent' &&
            event.logicalKey == LogicalKeyboardKey.backspace &&
            str.isNotEmpty) {
          final sd = str.substring(0, str.length - 1);
          updateEditingValue(TextEditingValue(
              text: sd, selection: TextSelection.collapsed(offset: sd.length)));
        }
      },
      child: NotificationListener<SizeChangedLayoutNotification>(
        onNotification: (SizeChangedLayoutNotification val) {
          WidgetsBinding.instance?.addPostFrameCallback((_) async {
            _suggestionsBoxController.overlayEntry?.markNeedsBuild();
          });
          return true;
        },
        child: SizeChangedLayoutNotifier(
          child: Column(
            children: <Widget>[
              GestureDetector(
                behavior: HitTestBehavior.opaque,
                onTap: () {
                  requestKeyboard();
                },
                child: InputDecorator(
                  decoration: widget.decoration,
                  isFocused: _effectiveFocusNode.hasFocus,
                  isEmpty: _value.text.isEmpty && _chips.isEmpty,
                  child: Wrap(
                    crossAxisAlignment: WrapCrossAlignment.center,
                    spacing: 4.0,
                    runSpacing: 4.0,
                    children: chipsChildren,
                  ),
                ),
              ),
              CompositedTransformTarget(
                link: _layerLink,
                child: Container(),
              ),
            ],
          ),
        ),
      ),
    );
  }

  @override
  void showToolbar() {}

  @override
  void insertTextPlaceholder(Size size) {}

  @override
  void removeTextPlaceholder() {}
}<|MERGE_RESOLUTION|>--- conflicted
+++ resolved
@@ -52,12 +52,9 @@
     this.allowChipEditing = false,
     this.focusNode,
     this.initialSuggestions,
-<<<<<<< HEAD
-    this.showKeyboard = true,
-=======
     this.suggestionsBoxElevation = 0,
     this.suggestionsBoxDecoration = const BoxDecoration(),
->>>>>>> 03cae70e
+    this.showKeyboard = true,
   })  : assert(maxChips == null || initialValue.length <= maxChips),
         super(key: key);
 
@@ -80,16 +77,13 @@
   final Brightness keyboardAppearance;
   final bool autofocus;
   final bool allowChipEditing;
-<<<<<<< HEAD
-  final FocusNode focusNode;
-  final List<T> initialSuggestions;
-  final bool showKeyboard;
-=======
   final FocusNode? focusNode;
   final List<T>? initialSuggestions;
   final double suggestionsBoxElevation;
   final BoxDecoration suggestionsBoxDecoration;
->>>>>>> 03cae70e
+  final FocusNode focusNode;
+  final List<T> initialSuggestions;
+  final bool showKeyboard;
 
   // final Color cursorColor;
 
