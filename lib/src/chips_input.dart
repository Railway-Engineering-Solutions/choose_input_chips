import 'dart:async';
import 'dart:math';

import 'package:flutter/material.dart';
import 'package:flutter/services.dart';

import 'suggestions_box_controller.dart';
import 'text_cursor.dart';

typedef ChipsInputSuggestions<T> = FutureOr<List<T>> Function(String query);
typedef ChipSelected<T> = void Function(T data, bool selected);
typedef ChipsBuilder<T> = Widget Function(
    BuildContext context, ChipsInputState<T> state, T data);

const kObjectReplacementChar = 0xFFFD;

extension on TextEditingValue {
  String get normalCharactersText => String.fromCharCodes(
        text.codeUnits.where((ch) => ch != kObjectReplacementChar),
      );

  List<int> get replacementCharacters => text.codeUnits
      .where((ch) => ch == kObjectReplacementChar)
      .toList(growable: false);

  int get replacementCharactersCount => replacementCharacters.length;
}

class ChipsInput<T> extends StatefulWidget {
  const ChipsInput({
    Key? key,
    this.initialValue = const [],
    this.decoration = const InputDecoration(),
    this.enabled = true,
    required this.chipBuilder,
    required this.suggestionBuilder,
    required this.findSuggestions,
    required this.onChanged,
    this.maxChips,
    this.textStyle,
    this.suggestionsBoxMaxHeight,
    this.inputType = TextInputType.text,
    this.textOverflow = TextOverflow.clip,
    this.obscureText = false,
    this.autocorrect = true,
    this.actionLabel,
    this.inputAction = TextInputAction.done,
    this.keyboardAppearance = Brightness.light,
    this.textCapitalization = TextCapitalization.none,
    this.autofocus = false,
    this.allowChipEditing = false,
    this.focusNode,
    this.initialSuggestions,
    this.showKeyboard = true,
  })  : assert(maxChips == null || initialValue.length <= maxChips),
        super(key: key);

  final InputDecoration decoration;
  final TextStyle? textStyle;
  final bool enabled;
  final ChipsInputSuggestions<T> findSuggestions;
  final ValueChanged<List<T>> onChanged;
  final ChipsBuilder<T> chipBuilder;
  final ChipsBuilder<T> suggestionBuilder;
  final List<T> initialValue;
  final int? maxChips;
  final double? suggestionsBoxMaxHeight;
  final TextInputType inputType;
  final TextOverflow textOverflow;
  final bool obscureText;
  final bool autocorrect;
  final String? actionLabel;
  final TextInputAction inputAction;
  final Brightness keyboardAppearance;
  final bool autofocus;
  final bool allowChipEditing;
  final FocusNode focusNode;
  final List<T> initialSuggestions;
  final bool showKeyboard;

  // final Color cursorColor;

  final TextCapitalization textCapitalization;

  @override
  ChipsInputState<T> createState() => ChipsInputState<T>();
}

class ChipsInputState<T> extends State<ChipsInput<T>>
    implements TextInputClient {
  Set<T> _chips = <T>{};
  List<T?>? _suggestions;
  final StreamController<List<T?>?> _suggestionsStreamController =
      StreamController<List<T>?>.broadcast();
  int _searchId = 0;
  TextEditingValue _value = const TextEditingValue();
  TextInputConnection? _textInputConnection;
  late SuggestionsBoxController _suggestionsBoxController;
  final _layerLink = LayerLink();
  final Map<T?, String> _enteredTexts = <T, String>{};

  TextInputConfiguration get textInputConfiguration => TextInputConfiguration(
        inputType: widget.inputType,
        obscureText: widget.obscureText,
        autocorrect: widget.autocorrect,
        actionLabel: widget.actionLabel,
        inputAction: widget.inputAction,
        keyboardAppearance: widget.keyboardAppearance,
        textCapitalization: widget.textCapitalization,
      );

  bool get _hasInputConnection =>
      _textInputConnection != null && _textInputConnection!.attached;

  bool get _hasReachedMaxChips =>
      widget.maxChips != null && _chips.length >= widget.maxChips!;

  FocusNode? _focusNode;
  FocusNode get _effectiveFocusNode =>
      widget.focusNode ?? (_focusNode ??= FocusNode());
  late FocusAttachment _nodeAttachment;

  RenderBox? get renderBox => context.findRenderObject() as RenderBox?;

  bool get _canRequestFocus => widget.enabled;

  @override
  void initState() {
    super.initState();
    _chips.addAll(widget.initialValue);
    // _focusAttachment = _focusNode.attach(context);
    _suggestions = widget.initialSuggestions
        ?.where((r) => !_chips.contains(r))
        .toList(growable: false);
    _suggestionsBoxController = SuggestionsBoxController(context);

    _effectiveFocusNode.addListener(_handleFocusChanged);
    _nodeAttachment = _effectiveFocusNode.attach(context);
    _effectiveFocusNode.canRequestFocus = _canRequestFocus;

    WidgetsBinding.instance.addPostFrameCallback((_) async {
      _initOverlayEntry();
      if (mounted && widget.autofocus) {
        FocusScope.of(context).autofocus(_effectiveFocusNode);
      }
    });
  }

  @override
  void dispose() {
    _closeInputConnectionIfNeeded();
    _effectiveFocusNode.removeListener(_handleFocusChanged);
    _focusNode?.dispose();
    _suggestionsStreamController.close();
    _suggestionsBoxController.close();
    super.dispose();
  }

  void _handleFocusChanged() {
    if (_focusNode.hasFocus) {
      if (widget.showKeyboard) {
        _openInputConnection();
      }
      _suggestionsBoxController.open();
    } else {
      _closeInputConnectionIfNeeded();
      _suggestionsBoxController.close();
    }
    if (mounted) {
      setState(() {
        /*rebuild so that _TextCursor is hidden.*/
      });
    }
  }

  void requestKeyboard() {
    if (_effectiveFocusNode.hasFocus) {
      _openInputConnection();
    } else {
      FocusScope.of(context).requestFocus(_effectiveFocusNode);
    }
  }

  void _initOverlayEntry() {
    _suggestionsBoxController.overlayEntry = OverlayEntry(
      builder: (context) {
        final size = renderBox!.size;
        final renderBoxOffset = renderBox!.localToGlobal(Offset.zero);
        final topAvailableSpace = renderBoxOffset.dy;
        final mq = MediaQuery.of(context);
        final bottomAvailableSpace = mq.size.height -
            mq.viewInsets.bottom -
            renderBoxOffset.dy -
            size.height;
        var suggestionBoxHeight = max(topAvailableSpace, bottomAvailableSpace);
        if (null != widget.suggestionsBoxMaxHeight) {
          suggestionBoxHeight =
              min(suggestionBoxHeight, widget.suggestionsBoxMaxHeight!);
        }
        final showTop = topAvailableSpace > bottomAvailableSpace;
        // print("showTop: $showTop" );
        final compositedTransformFollowerOffset =
            showTop ? Offset(0, -size.height) : Offset.zero;

        return StreamBuilder<List<T?>?>(
          stream: _suggestionsStreamController.stream,
          initialData: _suggestions,
          builder: (context, snapshot) {
            if (snapshot.hasData && snapshot.data!.isNotEmpty) {
              final suggestionsListView = Material(
                elevation: 0,
                child: ConstrainedBox(
                  constraints: BoxConstraints(
                    maxHeight: suggestionBoxHeight,
                  ),
                  child: ListView.builder(
                    shrinkWrap: true,
                    padding: EdgeInsets.zero,
                    itemCount: snapshot.data!.length,
                    itemBuilder: (BuildContext context, int index) {
                      return _suggestions != null
                          ? widget.suggestionBuilder(
                              context,
                              this,
                              _suggestions![index] as T,
                            )
                          : Container();
                    },
                  ),
                ),
              );
              return Positioned(
                width: size.width,
                child: CompositedTransformFollower(
                  link: _layerLink,
                  showWhenUnlinked: false,
                  offset: compositedTransformFollowerOffset,
                  child: !showTop
                      ? suggestionsListView
                      : FractionalTranslation(
                          translation: const Offset(0, -1),
                          child: suggestionsListView,
                        ),
                ),
              );
            }
            return Container();
          },
        );
      },
    );
  }

  void selectSuggestion(T data) {
    if (!_hasReachedMaxChips) {
      setState(() => _chips = _chips..add(data));
      if (widget.allowChipEditing) {
        final enteredText = _value.normalCharactersText;
        if (enteredText.isNotEmpty) _enteredTexts[data] = enteredText;
      }
      _updateTextInputState(replaceText: true);
      setState(() => _suggestions = null);
      _suggestionsStreamController.add(_suggestions);
      if (_hasReachedMaxChips) _suggestionsBoxController.close();
      widget.onChanged(_chips.toList(growable: false));
    } else {
      _suggestionsBoxController.close();
    }
    widget.onChanged(_chips.toList(growable: false));
    if (!widget.showKeyboard) {
      _focusNode.unfocus();
    }
  }

  void deleteChip(T data) {
    if (widget.enabled) {
      setState(() => _chips.remove(data));
      if (_enteredTexts.containsKey(data)) _enteredTexts.remove(data);
      _updateTextInputState();
      widget.onChanged(_chips.toList(growable: false));
    }
  }

  void _openInputConnection() {
    if (!_hasInputConnection) {
      _textInputConnection = TextInput.attach(this, textInputConfiguration);
      _textInputConnection!.show();
      _updateTextInputState();
    } else {
      _textInputConnection?.show();
    }

    _scrollToVisible();
  }

  void _scrollToVisible() {
    Future.delayed(const Duration(milliseconds: 300), () {
      WidgetsBinding.instance.addPostFrameCallback((_) async {
        final renderBox = context.findRenderObject() as RenderBox;
        await Scrollable.of(context)?.position.ensureVisible(renderBox);
      });
    });
  }

  void _onSearchChanged(String value) async {
    final localId = ++_searchId;
    final results = await widget.findSuggestions(value);
    if (_searchId == localId && mounted) {
      setState(() => _suggestions =
          results.where((r) => !_chips.contains(r)).toList(growable: false));
    }
    _suggestionsStreamController.add(_suggestions ?? []);
    if (!_suggestionsBoxController.isOpened && !_hasReachedMaxChips) {
      _suggestionsBoxController.open();
    }
  }

  void _closeInputConnectionIfNeeded() {
    if (_hasInputConnection) {
      _textInputConnection!.close();
      _textInputConnection = null;
    }
  }

  @override
  void updateEditingValue(TextEditingValue value) {
    //print("updateEditingValue FIRED with ${value.text}");
    // _receivedRemoteTextEditingValue = value;
    final oldTextEditingValue = _value;
    if (value.text != oldTextEditingValue.text) {
      setState(() => _value = value);
      if (value.replacementCharactersCount <
          oldTextEditingValue.replacementCharactersCount) {
        final removedChip = _chips.last;
        setState(() =>
            _chips = Set.of(_chips.take(value.replacementCharactersCount)));
        widget.onChanged(_chips.toList(growable: false));
        String? putText = '';
        if (widget.allowChipEditing && _enteredTexts.containsKey(removedChip)) {
          putText = _enteredTexts[removedChip]!;
          _enteredTexts.remove(removedChip);
        }
        _updateTextInputState(putText: putText);
      }
      _onSearchChanged(_value.normalCharactersText);
    }
  }

<<<<<<< HEAD
  void _updateTextInputState({replaceText = false, putText = ''}) {
    if (replaceText || putText != '') {
      final updatedText =
          String.fromCharCodes(_chips.map((_) => kObjectReplacementChar)) +
              (replaceText ? '' : _value.normalCharactersText) +
              putText;
      setState(() => _value = _value.copyWith(
            text: updatedText,
            selection: TextSelection.collapsed(offset: updatedText.length),
            //composing: TextRange(start: 0, end: text.length),
            composing: TextRange.empty,
          ));
    }
    _closeInputConnectionIfNeeded(); //Hack for #34 (https://github.com/danvick/flutter_chips_input/issues/34#issuecomment-684505282). TODO: Find permanent fix
=======
  void _updateTextInputState({bool replaceText = false, String putText = ''}) {
    final updatedText =
        String.fromCharCodes(_chips.map((_) => kObjectReplacementChar)) +
            "${replaceText ? '' : _value.normalCharactersText}" +
            putText;
    setState(() {
      final textLength = updatedText.length;
      _value = _value.copyWith(
        text: updatedText,
        selection: TextSelection.collapsed(offset: textLength),
        composing: TextRange.empty,
      );
    });
>>>>>>> 40eb1703
    _textInputConnection ??= TextInput.attach(this, textInputConfiguration);
    _textInputConnection?.setEditingState(_value);
  }

  @override
  void performAction(TextInputAction action) {
    switch (action) {
      case TextInputAction.done:
      case TextInputAction.go:
      case TextInputAction.send:
      case TextInputAction.search:
        if (_suggestions?.isNotEmpty ?? false) {
          selectSuggestion(_suggestions!.first as T);
        } else {
          _effectiveFocusNode.unfocus();
        }
        break;
      default:
        _effectiveFocusNode.unfocus();
        break;
    }
  }

  @override
  void didChangeDependencies() {
    super.didChangeDependencies();
    _effectiveFocusNode.canRequestFocus = _canRequestFocus;
  }

  @override
  void performPrivateCommand(String action, Map<String, dynamic> data) {
    //TODO
  }

  @override
  void didUpdateWidget(covariant ChipsInput<T> oldWidget) {
    super.didUpdateWidget(oldWidget);
    _effectiveFocusNode.canRequestFocus = _canRequestFocus;
  }

  @override
  void updateFloatingCursor(RawFloatingCursorPoint point) {
    // print(point);
  }

  @override
  void connectionClosed() {
    //print('TextInputClient.connectionClosed()');
  }

  @override
  TextEditingValue get currentTextEditingValue => _value;

  @override
  void showAutocorrectionPromptRect(int start, int end) {}

  @override
  AutofillScope? get currentAutofillScope => null;

  @override
  Widget build(BuildContext context) {
    _nodeAttachment.reparent();
    final chipsChildren = _chips
        .map<Widget>((data) => widget.chipBuilder(context, this, data))
        .toList();

    final theme = Theme.of(context);

    chipsChildren.add(
      SizedBox(
        height: 30.0,
        child: Row(
          mainAxisSize: MainAxisSize.min,
          crossAxisAlignment: CrossAxisAlignment.center,
          children: <Widget>[
            Flexible(
              flex: 1,
              child: Text(
                _value.normalCharactersText,
                maxLines: 1,
                overflow: widget.textOverflow,
                style: widget.textStyle ??
                    theme.textTheme.subtitle1!.copyWith(height: 1.5),
              ),
            ),
            Flexible(
              flex: 0,
              child: TextCursor(resumed: _effectiveFocusNode.hasFocus),
            ),
          ],
        ),
      ),
    );

<<<<<<< HEAD
    return NotificationListener<SizeChangedLayoutNotification>(
      onNotification: (SizeChangedLayoutNotification val) {
        WidgetsBinding.instance.addPostFrameCallback((_) async {
          _suggestionsBoxController.overlayEntry?.markNeedsBuild();
        });
        return true;
      },
      child: SizeChangedLayoutNotifier(
        child: Column(
          children: <Widget>[
            GestureDetector(
              behavior: HitTestBehavior.opaque,
              onTap: () {
                requestKeyboard();
              },
              child: InputDecorator(
                decoration: widget.decoration,
                isFocused: _effectiveFocusNode.hasFocus,
                isEmpty: _value.text.isEmpty && _chips.isEmpty,
                child: Wrap(
                  crossAxisAlignment: WrapCrossAlignment.center,
                  spacing: 4.0,
                  runSpacing: 4.0,
                  children: chipsChildren,
=======
    return RawKeyboardListener(
      focusNode: _focusNode, // or FocusNode()
      onKey: (event) {
        final str = currentTextEditingValue.text;
        if (event.runtimeType.toString() == 'RawKeyDownEvent' &&
            event.logicalKey == LogicalKeyboardKey.backspace &&
            str.isNotEmpty) {
          final sd = str.substring(0, str.length - 1);
          updateEditingValue(TextEditingValue(
              text: sd, selection: TextSelection.collapsed(offset: sd.length)));
        }
      },
      child: NotificationListener<SizeChangedLayoutNotification>(
        onNotification: (SizeChangedLayoutNotification val) {
          WidgetsBinding.instance?.addPostFrameCallback((_) async {
            _suggestionsBoxController.overlayEntry?.markNeedsBuild();
          });
          return true;
        },
        child: SizeChangedLayoutNotifier(
          child: Column(
            children: <Widget>[
              GestureDetector(
                behavior: HitTestBehavior.opaque,
                onTap: () {
                  requestKeyboard();
                },
                child: InputDecorator(
                  decoration: widget.decoration,
                  isFocused: _focusNode.hasFocus,
                  isEmpty: _value.text.isEmpty && _chips.isEmpty,
                  child: Wrap(
                    crossAxisAlignment: WrapCrossAlignment.center,
                    spacing: 4.0,
                    runSpacing: 4.0,
                    children: chipsChildren,
                  ),
>>>>>>> 40eb1703
                ),
              ),
              CompositedTransformTarget(
                link: _layerLink,
                child: Container(),
              ),
            ],
          ),
        ),
      ),
    );
  }

  @override
  void showToolbar() {}

  @override
  void insertTextPlaceholder(Size size) {}

  @override
  void removeTextPlaceholder() {}
}<|MERGE_RESOLUTION|>--- conflicted
+++ resolved
@@ -346,36 +346,28 @@
     }
   }
 
-<<<<<<< HEAD
-  void _updateTextInputState({replaceText = false, putText = ''}) {
+  void _updateTextInputState({bool replaceText = false, String putText = ''}) {
     if (replaceText || putText != '') {
       final updatedText =
           String.fromCharCodes(_chips.map((_) => kObjectReplacementChar)) +
-              (replaceText ? '' : _value.normalCharactersText) +
+              "${replaceText ? '' : _value.normalCharactersText}" +
               putText;
-      setState(() => _value = _value.copyWith(
-            text: updatedText,
-            selection: TextSelection.collapsed(offset: updatedText.length),
-            //composing: TextRange(start: 0, end: text.length),
-            composing: TextRange.empty,
-          ));
+      setState(() {
+        final textLength = updatedText.characters.length;
+        final replacedLength = _chips.length;
+        _value = _value.copyWith(
+          text: updatedText,
+          selection: TextSelection.collapsed(offset: textLength),
+          composing: (Platform.isIOS || replacedLength == textLength)
+              ? TextRange.empty
+              : TextRange(
+                  start: replacedLength,
+                  end: textLength,
+                ),
+        );
+      });
     }
     _closeInputConnectionIfNeeded(); //Hack for #34 (https://github.com/danvick/flutter_chips_input/issues/34#issuecomment-684505282). TODO: Find permanent fix
-=======
-  void _updateTextInputState({bool replaceText = false, String putText = ''}) {
-    final updatedText =
-        String.fromCharCodes(_chips.map((_) => kObjectReplacementChar)) +
-            "${replaceText ? '' : _value.normalCharactersText}" +
-            putText;
-    setState(() {
-      final textLength = updatedText.length;
-      _value = _value.copyWith(
-        text: updatedText,
-        selection: TextSelection.collapsed(offset: textLength),
-        composing: TextRange.empty,
-      );
-    });
->>>>>>> 40eb1703
     _textInputConnection ??= TextInput.attach(this, textInputConfiguration);
     _textInputConnection?.setEditingState(_value);
   }
@@ -470,10 +462,21 @@
       ),
     );
 
-<<<<<<< HEAD
-    return NotificationListener<SizeChangedLayoutNotification>(
+    return RawKeyboardListener(
+      focusNode: _focusNode, // or FocusNode()
+      onKey: (event) {
+        final str = currentTextEditingValue.text;
+        if (event.runtimeType.toString() == 'RawKeyDownEvent' &&
+            event.logicalKey == LogicalKeyboardKey.backspace &&
+            str.isNotEmpty) {
+          final sd = str.substring(0, str.length - 1);
+          updateEditingValue(TextEditingValue(
+              text: sd, selection: TextSelection.collapsed(offset: sd.length)));
+        }
+      },
+      child: NotificationListener<SizeChangedLayoutNotification>(
       onNotification: (SizeChangedLayoutNotification val) {
-        WidgetsBinding.instance.addPostFrameCallback((_) async {
+        WidgetsBinding.instance?.addPostFrameCallback((_) async {
           _suggestionsBoxController.overlayEntry?.markNeedsBuild();
         });
         return true;
@@ -495,55 +498,17 @@
                   spacing: 4.0,
                   runSpacing: 4.0,
                   children: chipsChildren,
-=======
-    return RawKeyboardListener(
-      focusNode: _focusNode, // or FocusNode()
-      onKey: (event) {
-        final str = currentTextEditingValue.text;
-        if (event.runtimeType.toString() == 'RawKeyDownEvent' &&
-            event.logicalKey == LogicalKeyboardKey.backspace &&
-            str.isNotEmpty) {
-          final sd = str.substring(0, str.length - 1);
-          updateEditingValue(TextEditingValue(
-              text: sd, selection: TextSelection.collapsed(offset: sd.length)));
-        }
-      },
-      child: NotificationListener<SizeChangedLayoutNotification>(
-        onNotification: (SizeChangedLayoutNotification val) {
-          WidgetsBinding.instance?.addPostFrameCallback((_) async {
-            _suggestionsBoxController.overlayEntry?.markNeedsBuild();
-          });
-          return true;
-        },
-        child: SizeChangedLayoutNotifier(
-          child: Column(
-            children: <Widget>[
-              GestureDetector(
-                behavior: HitTestBehavior.opaque,
-                onTap: () {
-                  requestKeyboard();
-                },
-                child: InputDecorator(
-                  decoration: widget.decoration,
-                  isFocused: _focusNode.hasFocus,
-                  isEmpty: _value.text.isEmpty && _chips.isEmpty,
-                  child: Wrap(
-                    crossAxisAlignment: WrapCrossAlignment.center,
-                    spacing: 4.0,
-                    runSpacing: 4.0,
-                    children: chipsChildren,
-                  ),
->>>>>>> 40eb1703
                 ),
               ),
-              CompositedTransformTarget(
-                link: _layerLink,
-                child: Container(),
-              ),
-            ],
-          ),
+            ),
+            CompositedTransformTarget(
+              link: _layerLink,
+              child: Container(),
+            ),
+          ],
         ),
       ),
+      ),
     );
   }
 
